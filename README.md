# Cascade - 高性能异步并行VAD处理库

[![Python Version](https://img.shields.io/badge/python-3.12%2B-blue.svg)](https://python.org)
[![License](https://img.shields.io/badge/license-MIT-green.svg)](LICENSE)
[![Development Status](https://img.shields.io/badge/status-beta-orange.svg)](https://github.com/xucailiang/cascade)
[![Silero VAD](https://img.shields.io/badge/powered%20by-Silero%20VAD-orange.svg)](https://github.com/snakers4/silero-vad)

Cascade是一个专为语音活动检测(VAD)设计的高性能、低延迟音频流处理库。基于优秀的[Silero VAD](https://github.com/snakers4/silero-vad)模型，通过创新的1:1:1绑定架构和异步流式处理技术，显著降低VAD处理延迟，同时保证检测结果的准确性。

## ✨ 核心特性

- **🚀 高性能处理**: 17.75x实时处理速度，优化的并发架构
- **🔄 异步流式**: 基于asyncio的非阻塞音频流处理
- **🎯 简洁API**: 符合开源项目最佳实践的直观接口
- **🧵 1:1:1绑定**: 每个实例对应一个线程、一个缓冲区、一个VAD模型
- **📊 智能状态机**: 基于[Silero VAD](https://github.com/snakers4/silero-vad)的语音段检测和收集
- **🔧 灵活配置**: 支持多种音频格式和处理参数
- **📈 性能监控**: 内置统计和性能分析功能
- **🛡️ 错误恢复**: 完善的错误处理和恢复机制
- **🎯 企业级VAD**: 集成Silero团队的预训练企业级语音活动检测模型

## 🏗️ 架构设计

Cascade采用创新的1:1:1绑定架构，确保最佳性能和资源利用：

```mermaid
graph TD
    Client[客户端] --> StreamProcessor[流式处理器]
    
    subgraph "处理实例池"
        StreamProcessor --> Instance1[Cascade实例1]
        StreamProcessor --> Instance2[Cascade实例2]
        StreamProcessor --> InstanceN[Cascade实例N]
    end
    
    subgraph "1:1:1绑定架构"
        Instance1 --> Thread1[专用线程1]
        Thread1 --> Buffer1[环形缓冲区1]
        Thread1 --> VAD1[Silero VAD1]
    end
    
    subgraph "VAD状态机"
        VAD1 --> StateMachine[状态机]
        StateMachine --> |None| SingleFrame[单帧输出]
        StateMachine --> |start| Collecting[开始收集]
        StateMachine --> |end| SpeechSegment[语音段输出]
    end
```

## 🚀 快速开始

### 安装

```bash
# 从PyPI安装（推荐）
pip install cascade-vad

# 或从源码安装
git clone https://github.com/xucailiang/cascade.git
cd cascade
pip install -e .
<<<<<<< HEAD
=======

# 或使用pip安装
pip install cascade
>>>>>>> 24a9ecda
```

### 基础使用

```python
import cascade
import asyncio

async def basic_example():
    """基础使用示例"""
    
    # 方式1：最简单的文件处理
    results = await cascade.process_audio_file("audio.wav")
    speech_segments = [r for r in results if r.is_speech_segment]
    print(f"检测到 {len(speech_segments)} 个语音段")
    
    # 方式2：流式处理
    async with cascade.StreamProcessor() as processor:
        async for result in processor.process_stream(audio_stream):
            if result.is_speech_segment:
                segment = result.segment
                print(f"🎤 语音段: {segment.start_timestamp_ms:.0f}ms - {segment.end_timestamp_ms:.0f}ms")
            else:
                frame = result.frame
                print(f"🔇 单帧: {frame.timestamp_ms:.0f}ms")

asyncio.run(basic_example())
```

### 高级配置

```python
from cascade.stream import StreamProcessor, create_default_config

async def advanced_example():
    """高级配置示例"""
    
    # 自定义配置
    config = create_default_config(
        vad_threshold=0.7,          # 较高的检测阈值
        max_instances=3,            # 最多3个并发实例
        buffer_size_frames=128      # 较大缓冲区
    )
    
    # 使用自定义配置
    async with StreamProcessor(config) as processor:
        # 处理音频流
        async for result in processor.process_stream(audio_stream, "my-stream"):
            # 处理结果...
            pass
        
        # 获取性能统计
        stats = processor.get_stats()
        print(f"处理统计: {stats.summary()}")
        print(f"吞吐量: {stats.throughput_chunks_per_second:.1f} 块/秒")

asyncio.run(advanced_example())
```

## 📁 项目结构

```
cascade/
├── __init__.py                 # 主要API入口
├── stream/                     # 流式处理核心模块
│   ├── __init__.py            # 统一API导出
│   ├── processor.py           # StreamProcessor主处理器
│   ├── instance.py            # CascadeInstance处理实例
│   ├── state_machine.py       # VAD状态机
│   ├── collector.py           # 语音帧收集器
│   └── types.py               # 流式处理类型定义
├── backends/                   # VAD后端实现
│   ├── __init__.py
│   ├── base.py                # 后端基类
│   ├── silero.py              # Silero VAD后端
│   └── onnx.py                # ONNX后端
├── buffer/                     # 缓冲区管理
│   ├── __init__.py
│   ├── base.py                # 缓冲区基类
│   └── ring_buffer.py         # 环形缓冲区实现
├── types/                      # 类型系统
│   ├── __init__.py            # 核心类型导出
│   ├── errors.py              # 错误类型
│   ├── performance.py         # 性能监控类型
│   └── version.py             # 版本信息
└── _internal/                  # 内部工具
    ├── __init__.py
    ├── atomic.py              # 原子操作
    ├── thread_pool.py         # 线程池管理
    └── utils.py               # 工具函数
```

## 🎯 核心概念

### VAD状态机

Cascade基于Silero VAD的输出设计了智能状态机：

- **None**: 非语音帧，直接输出单帧结果
- **{'start': timestamp}**: 语音开始，进入收集状态
- **{'end': timestamp}**: 语音结束，输出完整语音段

### 数据类型

```python
# 单个音频帧（512样本）
class AudioFrame:
    frame_id: int
    audio_data: bytes
    timestamp_ms: float
    vad_result: Optional[Dict[str, Any]]

# 完整语音段（从start到end）
class SpeechSegment:
    segment_id: int
    audio_data: bytes              # 合并的音频数据
    start_timestamp_ms: float
    end_timestamp_ms: float
    frame_count: int
    duration_ms: float

# 统一输出结果
class CascadeResult:
    result_type: Literal["frame", "segment"]
    frame: Optional[AudioFrame]
    segment: Optional[SpeechSegment]
```

### 配置系统

```python
from cascade.stream import create_default_config

# 创建配置
config = create_default_config(
    # VAD配置
    vad_threshold=0.5,              # VAD检测阈值 (0.0-1.0)
    
    # 性能配置
    max_instances=5,                # 最大并发实例数
    buffer_size_frames=64,          # 缓冲区大小（帧数）
    
    # 音频配置（固定值，基于Silero VAD要求）
    sample_rate=16000,              # 采样率（固定16kHz）
    frame_size=512,                 # 帧大小（固定512样本）
    frame_duration_ms=32.0,         # 帧时长（固定32ms）
)
```

## 🧪 测试

项目包含完整的测试套件，验证所有核心功能：

```bash
# 运行综合测试
python test_comprehensive_core.py

# 运行实时音频测试
python test_stream_real_audio.py
```

测试覆盖：
- ✅ 基础API使用
- ✅ 流式处理功能
- ✅ 文件处理功能
- ✅ 高级配置测试
- ✅ 并发处理能力
- ✅ 错误处理和恢复
- ✅ 性能基准测试

## 📊 性能表现

基于测试结果的性能指标：

- **处理速度**: 17.75x实时处理速度
- **延迟**: 1ms最小延迟（智能模式）
- **并发能力**: 支持多实例并发处理
- **内存效率**: 智能缓冲区管理，最小内存占用
- **准确性**: 基于Silero VAD，保证检测准确性

## 🔧 依赖要求

### 核心依赖

- **Python**: 3.12+
- **pydantic**: 2.4.0+ (数据验证)
- **numpy**: 1.24.0+ (数值计算)
- **scipy**: 1.11.0+ (信号处理)
- **silero-vad**: 5.1.2+ (VAD模型)
- **onnxruntime**: 1.22.1+ (ONNX推理)
- **torchaudio**: 2.7.1+ (音频处理)

### 开发依赖

- **pytest**: 测试框架
- **black**: 代码格式化
- **ruff**: 代码检查
- **mypy**: 类型检查
- **pre-commit**: Git钩子

## 📖 API文档

### StreamProcessor

核心流式处理器，提供统一的音频处理接口：

```python
class StreamProcessor:
    async def __aenter__(self) -> 'StreamProcessor'
    async def __aexit__(self, exc_type, exc_val, exc_tb) -> None
    
    async def process_chunk(self, audio_data: bytes) -> List[CascadeResult]
    async def process_stream(self, audio_stream: AsyncIterator[bytes], stream_id: str = None) -> AsyncIterator[CascadeResult]
    
    def get_stats(self) -> ProcessorStats
    @property
    def is_running(self) -> bool
```

### 便捷函数

```python
# 处理音频流
async def process_audio_stream(audio_stream, config=None, stream_id=None)

# 处理音频块
async def process_audio_chunk(audio_data: bytes, config=None)

# 创建默认配置
def create_default_config(**kwargs) -> Config

# 创建流式处理器
def create_stream_processor(config=None) -> StreamProcessor
```

## 🤝 贡献指南

我们欢迎社区贡献！请遵循以下步骤：

1. **Fork项目**并创建特性分支
2. **安装开发依赖**: `pip install -e .[dev]`
3. **运行测试**: `pytest`
4. **代码检查**: `ruff check . && black --check .`
5. **类型检查**: `mypy cascade`
6. **提交PR**并描述变更

### 开发环境设置

```bash
# 克隆项目
git clone https://github.com/xucailiang/cascade.git
cd cascade

# 创建虚拟环境
python -m venv venv
source venv/bin/activate  # Linux/Mac
# 或 venv\Scripts\activate  # Windows

# 安装开发依赖
pip install -e .

# 安装pre-commit钩子
pre-commit install

# 运行测试
python test_comprehensive_core.py
```

## 📄 许可证

本项目采用MIT许可证 - 详见 [LICENSE](LICENSE) 文件。

## 🙏 致谢

- **Silero Team**: 提供优秀的VAD模型
- **PyTorch Team**: 深度学习框架支持
- **Pydantic Team**: 类型验证系统
- **Python社区**: 丰富的生态系统

## 📞 联系方式

- **作者**: Xucailiang
- **邮箱**: xucailiang.ai@gmail.com
- **项目主页**: https://github.com/xucailiang/cascade
- **问题反馈**: https://github.com/xucailiang/cascade/issues
- **文档**: https://cascade-vad.readthedocs.io/

## 🗺️ 路线图

### v0.2.0 (计划中)
- [ ] 支持更多音频格式 (MP3, FLAC)
- [ ] 实时麦克风输入支持
- [ ] WebSocket API接口
- [ ] 性能优化和内存减少

### v0.3.0 (计划中)
- [ ] 多语言VAD模型支持
- [ ] 语音分离和增强
- [ ] 云端部署支持
- [ ] 可视化监控界面

---

**⭐ 如果这个项目对您有帮助，请给我们一个Star！**<|MERGE_RESOLUTION|>--- conflicted
+++ resolved
@@ -59,12 +59,6 @@
 git clone https://github.com/xucailiang/cascade.git
 cd cascade
 pip install -e .
-<<<<<<< HEAD
-=======
-
-# 或使用pip安装
-pip install cascade
->>>>>>> 24a9ecda
 ```
 
 ### 基础使用
